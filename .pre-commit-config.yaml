repos:
  # Basic checks (trailing whitespace)
  - repo: https://github.com/pre-commit/pre-commit-hooks
    rev: v5.0.0  # Use the latest version or specify as needed
    hooks:
      - id: trailing-whitespace
      - id: check-merge-conflict
      - id: check-yaml
      - id: check-toml

  # Strip output from jupyter notebooks
  - repo: https://github.com/kynan/nbstripout
    rev: 0.8.1
    hooks:
      - id: nbstripout

  # Ruff linter with specific checks and bugbear, isort, ruff, and pyupgrade plugins
  - repo: https://github.com/astral-sh/ruff-pre-commit
    rev: v0.8.1  # Use the latest version or specify as needed
    hooks:
      - id: ruff
        types_or: [python, pyi]
        args: [--fix, --show-fixes]  # Automatically format files
      - id: ruff-format
        types_or: [python, pyi]

  - repo: https://github.com/pre-commit/mirrors-mypy
    rev: v1.13.0
    hooks:
      - id: mypy
        args: [--strict]
        additional_dependencies:
<<<<<<< HEAD
        - nox
        - matplotlib
        - Flask
        - types-Flask  # Type stubs for Flask
        - types-PyYAML  # Type stubs for PyYAML
        - pandas-stubs  # Type stubs for pandas
        - numpy  # Type stubs for numpy
        exclude: ^tests/
=======
          - nox
          - matplotlib
          - types-Flask  # Type stubs for Flask
          - types-PyYAML  # Type stubs for PyYAML
          - pandas-stubs  # Type stubs for pandas
          - numpy  # Type stubs for numpy
        exclude: ^tests/|^examples/
>>>>>>> 58e75820
<|MERGE_RESOLUTION|>--- conflicted
+++ resolved
@@ -30,7 +30,6 @@
       - id: mypy
         args: [--strict]
         additional_dependencies:
-<<<<<<< HEAD
         - nox
         - matplotlib
         - Flask
@@ -38,13 +37,4 @@
         - types-PyYAML  # Type stubs for PyYAML
         - pandas-stubs  # Type stubs for pandas
         - numpy  # Type stubs for numpy
-        exclude: ^tests/
-=======
-          - nox
-          - matplotlib
-          - types-Flask  # Type stubs for Flask
-          - types-PyYAML  # Type stubs for PyYAML
-          - pandas-stubs  # Type stubs for pandas
-          - numpy  # Type stubs for numpy
-        exclude: ^tests/|^examples/
->>>>>>> 58e75820
+        exclude: ^tests/